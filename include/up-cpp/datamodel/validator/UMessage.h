--- conflicted
+++ resolved
@@ -46,9 +46,6 @@
 	/// @brief The Priority did not match the Priority of the request message
 	PRIORITY_MISMATCH,
 	/// @brief The source and sink from a request must be swapped in a response
-<<<<<<< HEAD
-	URI_MISMATCH
-=======
 	URI_MISMATCH,
 	/// @brief The message type was set to UNSPECIFIED (isValid() only)
 	UNSPECIFIED_MESSAGE_TYPE,
@@ -56,7 +53,6 @@
 	INVALID_MESSAGE_TYPE,
 	/// @brief The type set in the message is incorrect for the validated mode
 	WRONG_MESSAGE_TYPE
->>>>>>> 619decf1
 };
 
 /// @brief Get a descriptive message for a reason code.
