// SPDX-FileCopyrightText: 2024 Contributors to the Eclipse Foundation
//
// See the NOTICE file(s) distributed with this work for additional
// information regarding copyright ownership.
//
// This program and the accompanying materials are made available under the
// terms of the Apache License Version 2.0 which is available at
// https://www.apache.org/licenses/LICENSE-2.0
//
// SPDX-License-Identifier: Apache-2.0

#include "up-cpp/datamodel/builder/UMessage.h"

#include "up-cpp/datamodel/validator/UUri.h"
#include "up-cpp/datamodel/validator/Uuid.h"

namespace uprotocol::datamodel::builder {
namespace UriValidator = validator::uri;
namespace UUidValidator = validator::uuid;

UMessageBuilder UMessageBuilder::publish(v1::UUri&& topic) {
<<<<<<< HEAD
	auto [uriOk, reason] = UriValidator::isValid(topic);
=======
	auto [uriOk, reason] = UriValidator::isValidPublishTopic(topic);
>>>>>>> 619decf1
	if (!uriOk) {
		throw UriValidator::InvalidUUri(
		    "Source URI is not a valid URI |  " +
		    std::string(UriValidator::message(*reason)));
	}

	UMessageBuilder builder(v1::UMessageType::UMESSAGE_TYPE_PUBLISH,
	                        std::move(topic));

	return builder;
}

UMessageBuilder UMessageBuilder::notification(v1::UUri&& source,
                                              v1::UUri&& sink) {
<<<<<<< HEAD
	auto [srcOk, srcReason] = UriValidator::isValid(source);
=======
	auto [srcOk, srcReason] = UriValidator::isValidNotification(source);
>>>>>>> 619decf1
	if (!srcOk) {
		throw UriValidator::InvalidUUri(
		    "Source URI is not a valid URI |  " +
		    std::string(UriValidator::message(*srcReason)));
	}
	auto [sinkOk, sinkReason] = UriValidator::isValid(sink);
	if (!sinkOk) {
		throw UriValidator::InvalidUUri(
		    "Sink URI is not a valid URI |  " +
		    std::string(UriValidator::message(*sinkReason)));
	}

	UMessageBuilder builder(v1::UMessageType::UMESSAGE_TYPE_NOTIFICATION,
	                        std::move(source), std::move(sink));

	return builder;
}

UMessageBuilder UMessageBuilder::request(v1::UUri&& method, v1::UUri&& source,
                                         v1::UPriority priority,
                                         std::chrono::milliseconds ttl) {
<<<<<<< HEAD
	auto [methodOk, methodReason] = UriValidator::isValid(method);
=======
	auto [methodOk, methodReason] = UriValidator::isValidRpcMethod(method);
>>>>>>> 619decf1
	if (!methodOk) {
		throw UriValidator::InvalidUUri(
		    "Method URI is not a valid URI |  " +
		    std::string(UriValidator::message(*methodReason)));
	}
	auto [srcOk, srcReason] = UriValidator::isValid(source);
	if (!srcOk) {
		throw UriValidator::InvalidUUri(
		    "Source URI is not a valid URI |  " +
		    std::string(UriValidator::message(*srcReason)));
	}
	if ((ttl.count() <= 0) ||
	    (ttl.count() > std::numeric_limits<uint32_t>::max())) {
		throw std::out_of_range("TTL value is out of range");
	}

	UMessageBuilder builder(v1::UMessageType::UMESSAGE_TYPE_REQUEST,
	                        std::move(source), std::move(method));

	return builder.withPriority(priority).withTtl(ttl);
}

UMessageBuilder UMessageBuilder::response(v1::UUri&& sink,
                                          v1::UUID&& request_id,
                                          v1::UPriority priority,
                                          v1::UUri&& method) {
<<<<<<< HEAD
	auto [methodOk, methodReason] = UriValidator::isValid(method);
=======
	auto [methodOk, methodReason] = UriValidator::isValidRpcMethod(method);
>>>>>>> 619decf1
	if (!methodOk) {
		throw UriValidator::InvalidUUri(
		    "Method URI is not a valid URI |  " +
		    std::string(UriValidator::message(*methodReason)));
	}
	auto [sinkOk, sinkReason] = UriValidator::isValid(sink);
	if (!sinkOk) {
		throw UriValidator::InvalidUUri(
		    "Source URI is not a valid URI |  " +
		    std::string(UriValidator::message(*sinkReason)));
	}
	auto [reqIdOk, reqIdReason] = UUidValidator::isUuid(request_id);
	if (!reqIdOk) {
		throw UUidValidator::InvalidUuid(
		    "Request id is not a valid UUid | " +
		    std::string(UUidValidator::message(*reqIdReason)));
	}

	UMessageBuilder builder(v1::UMessageType::UMESSAGE_TYPE_RESPONSE,
	                        std::move(method), std::move(sink),
	                        std::move(request_id));

	return builder.withPriority(priority);
}

UMessageBuilder UMessageBuilder::response(const v1::UMessage& request) {
	v1::UUri sink = request.attributes().source();
<<<<<<< HEAD
	v1::UUID reqId = request.attributes().reqid();
=======
	v1::UUID reqId = request.attributes().id();
>>>>>>> 619decf1
	v1::UPriority priority = request.attributes().priority();
	v1::UUri method = request.attributes().sink();

	return UMessageBuilder::response(std::move(sink), std::move(reqId),
	                                 priority, std::move(method));
}

UMessageBuilder& UMessageBuilder::withPriority(v1::UPriority priority) {
	if ((priority < v1::UPriority_MIN) || (priority > v1::UPriority_MAX)) {
		throw std::out_of_range("Priority value is out of range");
	}

	if ((attributes_.type() == v1::UMessageType::UMESSAGE_TYPE_REQUEST) ||
	    (attributes_.type() == v1::UMessageType::UMESSAGE_TYPE_RESPONSE)) {
		if (priority < v1::UPriority::UPRIORITY_CS4) {
			throw std::out_of_range(
			    "Priority value is out of range, for req/resp should be > CS4");
		}
	}

	attributes_.set_priority(priority);

	return *this;
}

UMessageBuilder& UMessageBuilder::withTtl(std::chrono::milliseconds ttl) {
	if ((ttl.count() <= 0) ||
	    (ttl.count() > std::numeric_limits<uint32_t>::max())) {
		throw std::out_of_range("TTL value is out of range");
	}

	attributes_.set_ttl(static_cast<uint32_t>(ttl.count()));

	return *this;
}

UMessageBuilder& UMessageBuilder::withToken(const std::string& token) {
	if ((attributes_.type() != v1::UMessageType::UMESSAGE_TYPE_REQUEST)) {
		throw std::domain_error("Token can only be set on a request message");
	}

	attributes_.set_token(token);

	return *this;
}

UMessageBuilder& UMessageBuilder::withPermissionLevel(uint32_t level) {
	if ((attributes_.type() != v1::UMessageType::UMESSAGE_TYPE_REQUEST)) {
		throw std::domain_error(
		    "Permission level can only be set on a request message");
	}

	attributes_.set_permission_level(level);

	return *this;
}

UMessageBuilder& UMessageBuilder::withCommStatus(v1::UCode code) {
	if (attributes_.type() != v1::UMessageType::UMESSAGE_TYPE_RESPONSE) {
		throw std::domain_error(
		    "CommStatus can only be set on a response message");
	}

	if (!(v1::UCode_IsValid(code))) {
		throw std::out_of_range("UCode is out of range" + std::to_string(code));
	}

	if (code != v1::UCode::OK) {
		attributes_.set_commstatus(code);
	}

	return *this;
}

UMessageBuilder& UMessageBuilder::withPayloadFormat(v1::UPayloadFormat format) {
	setPayloadFormat(format);

	return *this;
}

v1::UMessage UMessageBuilder::build() const {
	v1::UMessage message;
	if (expectedPayloadFormat_.has_value()) {
		throw UnexpectedFormat(
		    "Tried to build with no payload when a payload format has been set "
		    "using withPayloadFormat()");
	}

	*message.mutable_attributes() = attributes_;
	*(message.mutable_attributes()->mutable_id()) = uuidBuilder_.build();

	return message;
}

v1::UMessage UMessageBuilder::build(builder::Payload&& payload) const {
	v1::UMessage message;

	*message.mutable_attributes() = attributes_;
	*(message.mutable_attributes()->mutable_id()) = uuidBuilder_.build();
	auto [payloadData, payloadFormat] = std::move(payload).buildMove();
	if (expectedPayloadFormat_.has_value()) {
		if (payloadFormat != expectedPayloadFormat_) {
			throw UnexpectedFormat(
			    "Payload format does not match the expected format");
		}
	}
	*message.mutable_payload() = std::move(payloadData);
	message.mutable_attributes()->set_payload_format(payloadFormat);

	return message;
}

UMessageBuilder::UMessageBuilder(v1::UMessageType msgType, v1::UUri&& source,
                                 std::optional<v1::UUri>&& sink,
                                 std::optional<v1::UUID>&& request_id)
    : uuidBuilder_(UuidBuilder::getBuilder()) {
	attributes_.set_type(msgType);

	*attributes_.mutable_source() = std::move(source);

	if (sink.has_value()) {
		*attributes_.mutable_sink() = std::move(sink.value());
	}

	if (request_id.has_value()) {
		*attributes_.mutable_reqid() = std::move(request_id.value());
	}
}

void UMessageBuilder::setPayloadFormat(v1::UPayloadFormat format) {
	if ((format < v1::UPayloadFormat_MIN) ||
	    (format > v1::UPayloadFormat_MAX)) {
		throw std::out_of_range("Payload format value is out of range");
	}

	attributes_.set_payload_format(format);
	expectedPayloadFormat_ = format;
}

}  // namespace uprotocol::datamodel::builder<|MERGE_RESOLUTION|>--- conflicted
+++ resolved
@@ -19,11 +19,7 @@
 namespace UUidValidator = validator::uuid;
 
 UMessageBuilder UMessageBuilder::publish(v1::UUri&& topic) {
-<<<<<<< HEAD
-	auto [uriOk, reason] = UriValidator::isValid(topic);
-=======
 	auto [uriOk, reason] = UriValidator::isValidPublishTopic(topic);
->>>>>>> 619decf1
 	if (!uriOk) {
 		throw UriValidator::InvalidUUri(
 		    "Source URI is not a valid URI |  " +
@@ -38,11 +34,7 @@
 
 UMessageBuilder UMessageBuilder::notification(v1::UUri&& source,
                                               v1::UUri&& sink) {
-<<<<<<< HEAD
-	auto [srcOk, srcReason] = UriValidator::isValid(source);
-=======
 	auto [srcOk, srcReason] = UriValidator::isValidNotification(source);
->>>>>>> 619decf1
 	if (!srcOk) {
 		throw UriValidator::InvalidUUri(
 		    "Source URI is not a valid URI |  " +
@@ -64,11 +56,7 @@
 UMessageBuilder UMessageBuilder::request(v1::UUri&& method, v1::UUri&& source,
                                          v1::UPriority priority,
                                          std::chrono::milliseconds ttl) {
-<<<<<<< HEAD
-	auto [methodOk, methodReason] = UriValidator::isValid(method);
-=======
 	auto [methodOk, methodReason] = UriValidator::isValidRpcMethod(method);
->>>>>>> 619decf1
 	if (!methodOk) {
 		throw UriValidator::InvalidUUri(
 		    "Method URI is not a valid URI |  " +
@@ -95,11 +83,7 @@
                                           v1::UUID&& request_id,
                                           v1::UPriority priority,
                                           v1::UUri&& method) {
-<<<<<<< HEAD
-	auto [methodOk, methodReason] = UriValidator::isValid(method);
-=======
 	auto [methodOk, methodReason] = UriValidator::isValidRpcMethod(method);
->>>>>>> 619decf1
 	if (!methodOk) {
 		throw UriValidator::InvalidUUri(
 		    "Method URI is not a valid URI |  " +
@@ -127,11 +111,7 @@
 
 UMessageBuilder UMessageBuilder::response(const v1::UMessage& request) {
 	v1::UUri sink = request.attributes().source();
-<<<<<<< HEAD
-	v1::UUID reqId = request.attributes().reqid();
-=======
 	v1::UUID reqId = request.attributes().id();
->>>>>>> 619decf1
 	v1::UPriority priority = request.attributes().priority();
 	v1::UUri method = request.attributes().sink();
 
