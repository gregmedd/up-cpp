// SPDX-FileCopyrightText: 2024 Contributors to the Eclipse Foundation
//
// See the NOTICE file(s) distributed with this work for additional
// information regarding copyright ownership.
//
// This program and the accompanying materials are made available under the
// terms of the Apache License Version 2.0 which is available at
// https://www.apache.org/licenses/LICENSE-2.0
//
// SPDX-License-Identifier: Apache-2.0

#include <gtest/gtest.h>
#include <up-cpp/datamodel/builder/Uuid.h>
#include <up-cpp/datamodel/validator/UMessage.h>
#include <up-cpp/datamodel/validator/UUri.h>

namespace {

using namespace uprotocol::v1;
using namespace uprotocol::datamodel::validator::message;

class TestUMessageValidator : public testing::Test {
protected:
	// Run once per TEST_F.
	// Used to set up clean environments per test.
	void SetUp() override {
		source_.set_authority_name("10.0.0.1");
		source_.set_ue_id(0x00010001);
		source_.set_ue_version_major(1);
		source_.set_resource_id(1);

		sink_.set_authority_name("10.0.0.2");
		sink_.set_ue_id(0x00010002);
		sink_.set_ue_version_major(2);
		sink_.set_resource_id(2);

		reqId_.set_msb(0x1234);
		reqId_.set_lsb(0x5678);
	}

	void TearDown() override {}

	// Run once per execution of the test application.
	// Used for setup of all tests. Has access to this instance.
	TestUMessageValidator() = default;
	~TestUMessageValidator() = default;

	// Run once per execution of the test application.
	// Used only for global setup outside of tests.
	static void SetUpTestSuite() {}
	static void TearDownTestSuite() {}

	UUri source_;
	UUri sink_;
	// Note: this is used when intentionally setting an unexpected request ID
	UUID reqId_;
};

UAttributes fakeRequest(const UUri& source, const UUri& sink) {
	UAttributes attributes;

	static auto uuid_builder =
	    uprotocol::datamodel::builder::UuidBuilder::getBuilder();

	attributes.set_type(UMESSAGE_TYPE_REQUEST);
	*attributes.mutable_id() = uuid_builder.build();
	*attributes.mutable_source() = source;
	*attributes.mutable_sink() = sink;
	attributes.set_priority(UPRIORITY_CS4);
	attributes.set_payload_format(UPAYLOAD_FORMAT_PROTOBUF);
	attributes.set_ttl(1000);

	return attributes;
}

UAttributes fakeResponse(const UUri& sink, const UUri& source) {
	UAttributes attributes;

	static auto uuid_builder =
	    uprotocol::datamodel::builder::UuidBuilder::getBuilder();

	attributes.set_type(UMESSAGE_TYPE_RESPONSE);
	*attributes.mutable_id() = uuid_builder.build();
	*attributes.mutable_source() = source;
	*attributes.mutable_sink() = sink;
	attributes.set_priority(UPRIORITY_CS4);
	attributes.set_payload_format(UPAYLOAD_FORMAT_PROTOBUF);
	*attributes.mutable_reqid() = uuid_builder.build();

	return attributes;
}

UAttributes fakePublish(const UUri& source) {
	UAttributes attributes;

	static auto uuid_builder =
	    uprotocol::datamodel::builder::UuidBuilder::getBuilder();

	attributes.set_type(UMESSAGE_TYPE_PUBLISH);
	*attributes.mutable_id() = uuid_builder.build();
	*attributes.mutable_source() = source;
	attributes.set_payload_format(UPAYLOAD_FORMAT_PROTOBUF);
	attributes.set_ttl(1000);

	return attributes;
}

UAttributes fakeNotification(const UUri& source, const UUri& sink) {
	UAttributes attributes;

	static auto uuid_builder =
	    uprotocol::datamodel::builder::UuidBuilder::getBuilder();

	attributes.set_type(UMESSAGE_TYPE_NOTIFICATION);
	*attributes.mutable_id() = uuid_builder.build();
	*attributes.mutable_source() = source;
	*attributes.mutable_sink() = sink;
	attributes.set_payload_format(UPAYLOAD_FORMAT_PROTOBUF);

	return attributes;
}

UMessage build(UAttributes& attributes) {
	UMessage umessage;
	*umessage.mutable_attributes() = attributes;
	return umessage;
}

void testCommonAttributes(UAttributes& attributesIn) {
	{
		// valid w/ttl
		auto attributes = UAttributes(attributesIn);
		auto umessage = build(attributes);
		auto [valid, reason] = areCommonAttributesValid(umessage);
		EXPECT_TRUE(valid);
		EXPECT_FALSE(reason.has_value());
	}

	{
		// valid w/o ttl
		auto attributes = UAttributes(attributesIn);
		attributes.clear_ttl();
		auto umessage = build(attributes);
		auto [valid, reason] = areCommonAttributesValid(umessage);
		EXPECT_TRUE(valid);
		EXPECT_FALSE(reason.has_value());
	}

	{
		// missing id
		auto attributes = UAttributes(attributesIn);
		attributes.clear_id();
		auto umessage = build(attributes);
		auto [valid, reason] = areCommonAttributesValid(umessage);
		EXPECT_FALSE(valid);
		EXPECT_EQ(reason, Reason::BAD_ID);
	}

	{
		// invalid id
		auto attributes = UAttributes(attributesIn);
		UUID local_id(attributes.id());
		local_id.set_lsb(0);
		*attributes.mutable_id() = local_id;
		auto umessage = build(attributes);
		auto [valid, reason] = areCommonAttributesValid(umessage);
		EXPECT_FALSE(valid);
		EXPECT_EQ(reason, Reason::BAD_ID);
	}

	{
		// expired ttl
		auto attributes = UAttributes(attributesIn);
		attributes.set_ttl(10);
		usleep(20000);  // sleep (id should be expired by now)
		auto umessage = build(attributes);
		auto [valid, reason] = areCommonAttributesValid(umessage);
		EXPECT_FALSE(valid);
		EXPECT_EQ(reason, Reason::ID_EXPIRED);
	}

	{
		// out of range priority
		auto attributes = UAttributes(attributesIn);
		attributes.set_priority(UPriority(UPriority_MAX + 10));
		auto umessage = build(attributes);
		auto [valid, reason] = areCommonAttributesValid(umessage);
		EXPECT_FALSE(valid);
		EXPECT_EQ(reason, Reason::PRIORITY_OUT_OF_RANGE);
	}

	{
		// out of range payload format
		auto attributes = UAttributes(attributesIn);
		attributes.set_payload_format(UPayloadFormat(UPayloadFormat_MAX + 10));
		auto umessage = build(attributes);
		auto [valid, reason] = areCommonAttributesValid(umessage);
		EXPECT_FALSE(valid);
		EXPECT_EQ(reason, Reason::PAYLOAD_FORMAT_OUT_OF_RANGE);
	}
}

TEST_F(TestUMessageValidator, ValidRpcRequest) {
	source_.set_resource_id(0);  // must be 0 for valid requests

	{
		// test common attributes for any message
		auto attributes = fakeRequest(source_, sink_);
		testCommonAttributes(attributes);
	}

	{
		// valid
		auto attributes = fakeRequest(source_, sink_);
		auto umessage = build(attributes);
		auto [valid, reason] = isValidRpcRequest(umessage);
		EXPECT_TRUE(valid);
		EXPECT_FALSE(reason.has_value());
	}

	{
		// set wrong type
		auto attributes = fakeRequest(source_, sink_);
		attributes.set_type(UMESSAGE_TYPE_RESPONSE);
		auto umessage = build(attributes);
		auto [valid, reason] = isValidRpcRequest(umessage);
		EXPECT_FALSE(valid);
		EXPECT_EQ(reason, Reason::WRONG_MESSAGE_TYPE);
	}

	{
		// missing source
		auto attributes = fakeRequest(source_, sink_);
		attributes.clear_source();
		auto umessage = build(attributes);
		auto [valid, reason] = isValidRpcRequest(umessage);
		EXPECT_FALSE(valid);
		EXPECT_EQ(reason, Reason::BAD_SOURCE_URI);
	}

	{
		// missing sink
		auto attributes = fakeRequest(source_, sink_);
		attributes.clear_sink();
		auto umessage = build(attributes);
		auto [valid, reason] = isValidRpcRequest(umessage);
		EXPECT_FALSE(valid);
		EXPECT_EQ(reason, Reason::BAD_SINK_URI);
	}

	{
		// invalid source
		UUri source = source_;
		source.set_resource_id(1);  // should be zero
		auto attributes = fakeRequest(source, sink_);
		auto umessage = build(attributes);
		auto [valid, reason] = isValidRpcRequest(umessage);
		EXPECT_FALSE(valid);
		EXPECT_EQ(reason, Reason::BAD_SOURCE_URI);
	}

	{
		// invalid sink
		UUri sink = sink_;
		sink.set_resource_id(0);  // should NOT be zero
		auto attributes = fakeRequest(source_, sink);
		auto umessage = build(attributes);
		auto [valid, reason] = isValidRpcRequest(umessage);
		EXPECT_FALSE(valid);
		EXPECT_EQ(reason, Reason::BAD_SINK_URI);
	}

	{
		// wrong priority
		auto attributes = fakeRequest(source_, sink_);
		attributes.set_priority(UPRIORITY_CS3);
		auto umessage = build(attributes);
		auto [valid, reason] = isValidRpcRequest(umessage);
		EXPECT_FALSE(valid);
		EXPECT_EQ(reason, Reason::PRIORITY_OUT_OF_RANGE);
	}

	{
		// Missing TTL
		auto attributes = fakeRequest(source_, sink_);
		attributes.clear_ttl();
		auto umessage = build(attributes);
		auto [valid, reason] = isValidRpcRequest(umessage);
		EXPECT_FALSE(valid);
		EXPECT_EQ(reason, Reason::INVALID_TTL);
	}

	{
		// Invalid TTL (zero)
		auto attributes = fakeRequest(source_, sink_);
		attributes.set_ttl(0);
		auto umessage = build(attributes);
		auto [valid, reason] = isValidRpcRequest(umessage);
		EXPECT_FALSE(valid);
		EXPECT_EQ(reason, Reason::INVALID_TTL);
	}

	{
		// incorrectly set commstatus
		auto attributes = fakeRequest(source_, sink_);
		attributes.set_commstatus(OK);
		auto umessage = build(attributes);
		auto [valid, reason] = isValidRpcRequest(umessage);
		EXPECT_FALSE(valid);
		EXPECT_EQ(reason, Reason::DISALLOWED_FIELD_SET);
	}

	{
		// incorrectly set reqid
		auto attributes = fakeRequest(source_, sink_);
		*attributes.mutable_reqid() = reqId_;
		auto umessage = build(attributes);
		auto [valid, reason] = isValidRpcRequest(umessage);
		EXPECT_FALSE(valid);
		EXPECT_EQ(reason, Reason::DISALLOWED_FIELD_SET);
	}
}

TEST_F(TestUMessageValidator, ValidRpcResponse) {
	UPriority priority = UPRIORITY_CS4;
	source_.set_resource_id(0);

	{
		// test common attributes for any message
		auto attributes = fakeResponse(source_, sink_);
		testCommonAttributes(attributes);
	}

	{
		// valid
		auto attributes = fakeResponse(source_, sink_);
		auto umessage = build(attributes);
		auto [valid, reason] = isValidRpcResponse(umessage);
		EXPECT_TRUE(valid);
		EXPECT_FALSE(reason.has_value());
		// Only for debugging a test - should only happen if test is already
		// failing and will always fail so that the reason message can be seen
		if (reason) {
			EXPECT_EQ("", message(*reason));
		}
	}

	{
		// set wrong type
		auto attributes = fakeResponse(source_, sink_);
		attributes.set_type(UMESSAGE_TYPE_REQUEST);
		auto umessage = build(attributes);
		auto [valid, reason] = isValidRpcResponse(umessage);
		EXPECT_FALSE(valid);
		EXPECT_EQ(reason, Reason::WRONG_MESSAGE_TYPE);
	}

	{
		// missing source
		auto attributes = fakeResponse(source_, sink_);
		attributes.clear_source();
		auto umessage = build(attributes);
		auto [valid, reason] = isValidRpcResponse(umessage);
		EXPECT_FALSE(valid);
		EXPECT_EQ(reason, Reason::BAD_SOURCE_URI);
	}

	{
		// missing sink
		auto attributes = fakeResponse(source_, sink_);
		attributes.clear_sink();
		auto umessage = build(attributes);
		auto [valid, reason] = isValidRpcResponse(umessage);
		EXPECT_FALSE(valid);
		EXPECT_EQ(reason, Reason::BAD_SINK_URI);
	}

	{
		// invalid source
		UUri source = source_;
		source.set_resource_id(1);  // should be zero
		auto attributes = fakeResponse(source, sink_);
		auto umessage = build(attributes);
		auto [valid, reason] = isValidRpcResponse(umessage);
		EXPECT_FALSE(valid);
		EXPECT_EQ(reason, Reason::BAD_SINK_URI);
	}

	{
		// invalid sink
		UUri sink = sink_;
		sink.set_resource_id(0);  // should NOT be zero
		auto attributes = fakeResponse(source_, sink);
		auto umessage = build(attributes);
		auto [valid, reason] = isValidRpcResponse(umessage);
		EXPECT_FALSE(valid);
		EXPECT_EQ(reason, Reason::BAD_SOURCE_URI);
	}

	{
		// missing reqid
		UUri sink = sink_;
		auto attributes = fakeResponse(source_, sink_);
		attributes.clear_reqid();
		auto umessage = build(attributes);
		auto [valid, reason] = isValidRpcResponse(umessage);
		EXPECT_FALSE(valid);
		EXPECT_EQ(reason, Reason::REQID_MISMATCH);
	}

	{
		// invalid reqid
		UUID local_id;
		local_id.set_lsb(0);
		local_id.set_msb(0);
		auto attributes = fakeResponse(source_, sink_);
		*attributes.mutable_reqid() = local_id;
		auto umessage = build(attributes);
		auto [valid, reason] = isValidRpcResponse(umessage);
		EXPECT_FALSE(valid);
		EXPECT_EQ(reason, Reason::REQID_MISMATCH);
	}

	{
		// no ttl set
		auto attributes = fakeResponse(source_, sink_);
		attributes.clear_ttl();
		auto umessage = build(attributes);
		auto [valid, reason] = isValidRpcResponse(umessage);
		EXPECT_TRUE(valid);
		EXPECT_FALSE(reason.has_value());
	}

	{
		// expired ttl
		auto attributes = fakeResponse(source_, sink_);
		attributes.set_ttl(1);
		usleep(20000);  // sleep (id should be expired by now)
		auto umessage = build(attributes);
		auto [valid, reason] = isValidRpcResponse(umessage);
		EXPECT_FALSE(valid);
		EXPECT_EQ(reason, Reason::ID_EXPIRED);
	}

	{
		// invalid priority
		auto attributes = fakeResponse(source_, sink_);
		attributes.set_priority(UPRIORITY_CS3);
		auto umessage = build(attributes);
		auto [valid, reason] = isValidRpcResponse(umessage);
		EXPECT_FALSE(valid);
		EXPECT_EQ(reason, Reason::PRIORITY_OUT_OF_RANGE);
	}

	{
		// set permission level (shouldn't be set)
		auto attributes = fakeResponse(source_, sink_);
		attributes.set_permission_level(7);
		auto umessage = build(attributes);
		auto [valid, reason] = isValidRpcResponse(umessage);
		EXPECT_FALSE(valid);
		EXPECT_EQ(reason, Reason::DISALLOWED_FIELD_SET);
	}

	{
		// set token (shouldn't be set)
		auto attributes = fakeResponse(source_, sink_);
		attributes.set_token("token");
		auto umessage = build(attributes);
		auto [valid, reason] = isValidRpcResponse(umessage);
		EXPECT_FALSE(valid);
		EXPECT_EQ(reason, Reason::DISALLOWED_FIELD_SET);
	}
}

TEST_F(TestUMessageValidator, ValidRpcResponseFor) {
	source_.set_resource_id(0);

	{
		// valid
		auto req_attr = fakeRequest(source_, sink_);
		auto res_attr = fakeResponse(source_, sink_);
		*res_attr.mutable_reqid() = req_attr.id();
		auto request = build(req_attr);
		auto response = build(res_attr);
		auto [valid, reason] = isValidRpcResponseFor(request, response);
		EXPECT_TRUE(valid);
		EXPECT_FALSE(reason.has_value());
		// Only for debugging test - shows reason when test is already failing
		if (reason) {
			EXPECT_EQ("", message(*reason));
		}
	}

	{
		// missing reqId
		auto req_attr = fakeRequest(source_, sink_);
		auto res_attr = fakeResponse(source_, sink_);
		res_attr.clear_reqid();
		auto request = build(req_attr);
		auto response = build(res_attr);
		auto [valid, reason] = isValidRpcResponseFor(request, response);
		EXPECT_FALSE(valid);
		EXPECT_EQ(reason, Reason::REQID_MISMATCH);
	}

	{
		// invalid reqId (does NOT match the request's id)
		auto req_attr = fakeRequest(source_, sink_);
		auto res_attr = fakeResponse(source_, sink_);
		*res_attr.mutable_reqid() = res_attr.id();
		auto request = build(req_attr);
		auto response = build(res_attr);
		auto [valid, reason] = isValidRpcResponseFor(request, response);
		EXPECT_FALSE(valid);
		EXPECT_EQ(reason, Reason::REQID_MISMATCH);
	}

	{
		// URI Mismatch - the response's sink doesn't match the request source
		auto req_attr = fakeRequest(source_, sink_);
		auto res_attr = fakeResponse(source_, sink_);
		res_attr.mutable_sink()->set_ue_version_major(
		    res_attr.sink().ue_version_major() + 1);
		auto request = build(req_attr);
		auto response = build(res_attr);
		auto [valid, reason] = isValidRpcResponseFor(request, response);
		EXPECT_FALSE(valid);
		EXPECT_EQ(reason, Reason::URI_MISMATCH);
	}

	{
		// URI Mismatch - the response's source doesn't match the request sink
		auto req_attr = fakeRequest(source_, sink_);
		auto res_attr = fakeResponse(source_, sink_);
		res_attr.mutable_source()->set_ue_version_major(
		    res_attr.source().ue_version_major() + 1);
		auto request = build(req_attr);
		auto response = build(res_attr);
		auto [valid, reason] = isValidRpcResponseFor(request, response);
		EXPECT_FALSE(valid);
		EXPECT_EQ(reason, Reason::URI_MISMATCH);
	}

	{
		// mismatch the priority
		auto req_attr = fakeRequest(source_, sink_);
		auto res_attr = fakeResponse(source_, sink_);
		res_attr.set_priority(UPRIORITY_CS6);
		*res_attr.mutable_reqid() = req_attr.id();
		auto request = build(req_attr);
		auto response = build(res_attr);
		auto [valid, reason] = isValidRpcResponseFor(request, response);
		EXPECT_FALSE(valid);
		EXPECT_EQ(reason, Reason::PRIORITY_MISMATCH);
		// Test debugging
		EXPECT_EQ(message(*reason), message(Reason::PRIORITY_MISMATCH));
	}
}

TEST_F(TestUMessageValidator, ValidPublish) {
	source_.set_resource_id(0x8000);

	{
		// test common attributes for any message
		auto attributes = fakePublish(source_);
		testCommonAttributes(attributes);
	}

	{
		// valid
		auto attributes = fakePublish(source_);
		auto umessage = build(attributes);
		auto [valid, reason] = isValidPublish(umessage);
		EXPECT_TRUE(valid);
		EXPECT_FALSE(reason.has_value());
	}

	{
		// wrong type
		auto attributes = fakePublish(source_);
		attributes.set_type(UMESSAGE_TYPE_REQUEST);
		auto umessage = build(attributes);
		auto [valid, reason] = isValidPublish(umessage);
		EXPECT_FALSE(valid);
		EXPECT_EQ(reason, Reason::WRONG_MESSAGE_TYPE);
	}

	{
		// missing source
		auto attributes = fakePublish(source_);
		attributes.clear_source();
		auto umessage = build(attributes);
		auto [valid, reason] = isValidPublish(umessage);
		EXPECT_FALSE(valid);
		EXPECT_EQ(reason, Reason::BAD_SOURCE_URI);
	}

	{
		// invalid source
		UUri source = source_;
		source.set_resource_id(0x7FFF);  // should greater than 0x8000
		auto attributes = fakePublish(source);
		auto umessage = build(attributes);
		auto [valid, reason] = isValidPublish(umessage);
		EXPECT_FALSE(valid);
		EXPECT_EQ(reason, Reason::BAD_SOURCE_URI);
	}

	{
		// set a sink (unexpected)
		auto attributes = fakePublish(source_);
		*attributes.mutable_sink() = sink_;
		auto umessage = build(attributes);
		auto [valid, reason] = isValidPublish(umessage);
		EXPECT_FALSE(valid);
		EXPECT_EQ(reason, Reason::DISALLOWED_FIELD_SET);
	}

	{
		// set commstat (unexpected)
		auto attributes = fakePublish(source_);
		attributes.set_commstatus(OK);
		auto umessage = build(attributes);
		auto [valid, reason] = isValidPublish(umessage);
		EXPECT_FALSE(valid);
		EXPECT_EQ(reason, Reason::DISALLOWED_FIELD_SET);
	}

	{
		// set reqid (unexpected)
		auto attributes = fakePublish(source_);
		*attributes.mutable_reqid() = reqId_;
		auto umessage = build(attributes);
		auto [valid, reason] = isValidPublish(umessage);
		EXPECT_FALSE(valid);
		EXPECT_EQ(reason, Reason::DISALLOWED_FIELD_SET);
	}

	{
		// set permission level (unexpected)
		auto attributes = fakePublish(source_);
		attributes.set_permission_level(7);
		auto umessage = build(attributes);
		auto [valid, reason] = isValidPublish(umessage);
		EXPECT_FALSE(valid);
		EXPECT_EQ(reason, Reason::DISALLOWED_FIELD_SET);
	}

	{
		// set token (unexpected)
		auto attributes = fakePublish(source_);
		attributes.set_token("token");
		auto umessage = build(attributes);
		auto [valid, reason] = isValidPublish(umessage);
		EXPECT_FALSE(valid);
		EXPECT_EQ(reason, Reason::DISALLOWED_FIELD_SET);
	}
}

TEST_F(TestUMessageValidator, ValidNotification) {
	source_.set_resource_id(0x8001);
	sink_.set_resource_id(0xFFFE);

	{
		// test common attributes for any message
		auto attributes = fakeNotification(source_, sink_);
		testCommonAttributes(attributes);
	}

	{
		// valid
		auto attributes = fakeNotification(source_, sink_);
		auto umessage = build(attributes);
		auto [valid, reason] = isValidNotification(umessage);
		EXPECT_TRUE(valid);
		EXPECT_FALSE(reason.has_value());
	}

	{
		// incorrect type
		auto attributes = fakeNotification(source_, sink_);
		attributes.set_type(UMESSAGE_TYPE_REQUEST);
		auto umessage = build(attributes);
		auto [valid, reason] = isValidNotification(umessage);
		EXPECT_FALSE(valid);
		EXPECT_EQ(reason, Reason::WRONG_MESSAGE_TYPE);
	}

	{
		// missing source
		auto attributes = fakeNotification(source_, sink_);
		attributes.clear_source();
		auto umessage = build(attributes);
		auto [valid, reason] = isValidNotification(umessage);
		EXPECT_FALSE(valid);
		EXPECT_EQ(reason, Reason::BAD_SOURCE_URI);
	}

	{
		// missing sink
		auto attributes = fakeNotification(source_, sink_);
		attributes.clear_sink();
		auto umessage = build(attributes);
		auto [valid, reason] = isValidNotification(umessage);
		EXPECT_FALSE(valid);
		EXPECT_EQ(reason, Reason::BAD_SINK_URI);
	}

	{
		// invalid source
		UUri local_source = source_;
		local_source.set_resource_id(0x7FFF);  // should be greater than 0x8000
		auto attributes = fakeNotification(local_source, sink_);
		auto umessage = build(attributes);
		auto [valid, reason] = isValidNotification(umessage);
		EXPECT_FALSE(valid);
		EXPECT_EQ(reason, Reason::BAD_SOURCE_URI);
	}

	{
		// invalid sink
		UUri local_sink = sink_;
		local_sink.set_resource_id(0x7FFF);  // should be greater than 0x8000
		auto attributes = fakeNotification(source_, local_sink);
		auto umessage = build(attributes);
		auto [valid, reason] = isValidNotification(umessage);
		EXPECT_FALSE(valid);
		EXPECT_EQ(reason, Reason::BAD_SINK_URI);
	}

	{
		// set commstatus (unexpected)
		auto attributes = fakeNotification(source_, sink_);
		attributes.set_commstatus(OK);
		auto umessage = build(attributes);
		auto [valid, reason] = isValidNotification(umessage);
		EXPECT_FALSE(valid);
		EXPECT_EQ(reason, Reason::DISALLOWED_FIELD_SET);
	}

	{
		// set reqid (unexpected)
		auto attributes = fakeNotification(source_, sink_);
		*attributes.mutable_reqid() = reqId_;
		auto umessage = build(attributes);
		auto [valid, reason] = isValidNotification(umessage);
		EXPECT_FALSE(valid);
		EXPECT_EQ(reason, Reason::DISALLOWED_FIELD_SET);
	}

	{
		// set permission level (unexpected)
		auto attributes = fakeNotification(source_, sink_);
		attributes.set_permission_level(7);
		auto umessage = build(attributes);
		auto [valid, reason] = isValidNotification(umessage);
		EXPECT_FALSE(valid);
		EXPECT_EQ(reason, Reason::DISALLOWED_FIELD_SET);
	}

	{
		// set token (unexpected)
		auto attributes = fakeNotification(source_, sink_);
		attributes.set_token("token");
		auto umessage = build(attributes);
		auto [valid, reason] = isValidNotification(umessage);
		EXPECT_FALSE(valid);
		EXPECT_EQ(reason, Reason::DISALLOWED_FIELD_SET);
	}
}
<<<<<<< HEAD
=======

TEST_F(TestUMessageValidator, IsValid) {
	{
		// valid request
		auto source = source_;
		auto sink = sink_;
		source.set_resource_id(0);

		auto attributes = fakeRequest(source, sink);
		auto umessage = build(attributes);
		{
			auto [valid, reason] = isValid(umessage);
			EXPECT_TRUE(valid);
			EXPECT_FALSE(reason.has_value());
		}

		// Check with UNSPECIFIED type
		auto original_type = attributes.type();
		attributes.set_type(
		    uprotocol::v1::UMessageType::UMESSAGE_TYPE_UNSPECIFIED);
		umessage = build(attributes);
		{
			auto [valid, reason] = isValid(umessage);
			EXPECT_FALSE(valid);
			EXPECT_TRUE(reason.has_value());
			EXPECT_EQ(reason, Reason::UNSPECIFIED_MESSAGE_TYPE);
		}

		// Check with an invalid type
		auto max_type = static_cast<int>(uprotocol::v1::UMessageType_MAX);
		attributes.set_type(
		    static_cast<uprotocol::v1::UMessageType>(max_type + 1));
		umessage = build(attributes);
		{
			auto [valid, reason] = isValid(umessage);
			EXPECT_FALSE(valid);
			EXPECT_TRUE(reason.has_value());
			EXPECT_EQ(reason, Reason::INVALID_MESSAGE_TYPE);
		}

		// Restore the message type to finish out the test
		attributes.set_type(original_type);

		// Make the request invalid by making one change
		attributes.set_ttl(0);
		umessage = build(attributes);
		{
			auto [valid, reason] = isValid(umessage);
			EXPECT_FALSE(valid);
			EXPECT_TRUE(reason.has_value());
			EXPECT_EQ(reason, Reason::INVALID_TTL);
		}
	}

	{
		// valid response
		auto source = source_;
		auto sink = sink_;
		source.set_resource_id(0);

		auto attributes = fakeResponse(source, sink);
		auto umessage = build(attributes);
		auto [valid, reason] = isValid(umessage);
		EXPECT_TRUE(valid);
		EXPECT_FALSE(reason.has_value());

		// Make the request invalid by making one change
		attributes = fakeResponse(sink, source);
		umessage = build(attributes);

		auto [valid2, reason2] = isValid(umessage);
		EXPECT_FALSE(valid2);
		EXPECT_TRUE(reason2.has_value());
		EXPECT_EQ(reason2, Reason::BAD_SOURCE_URI);
	}

	{
		// valid publish
		auto source = source_;
		source.set_resource_id(0x8000);

		auto attributes = fakePublish(source);
		auto umessage = build(attributes);
		auto [valid, reason] = isValid(umessage);
		EXPECT_TRUE(valid);
		EXPECT_FALSE(reason.has_value());

		// Make the request invalid by making one change
		attributes.set_priority(static_cast<uprotocol::v1::UPriority>(0xFFFF));
		umessage = build(attributes);

		auto [valid2, reason2] = isValid(umessage);
		EXPECT_FALSE(valid2);
		EXPECT_TRUE(reason2.has_value());
		EXPECT_EQ(reason2, Reason::PRIORITY_OUT_OF_RANGE);
	}

	{
		// valid notification
		auto source = source_;
		auto sink = sink_;
		source.set_resource_id(0x8001);
		sink.set_resource_id(0xFFFE);

		auto attributes = fakeNotification(source, sink);
		auto umessage = build(attributes);
		auto [valid, reason] = isValid(umessage);
		EXPECT_TRUE(valid);
		EXPECT_FALSE(reason.has_value());

		// Make the request invalid by making one change
		*(attributes.mutable_reqid()) = attributes.id();
		umessage = build(attributes);

		auto [valid2, reason2] = isValid(umessage);
		EXPECT_FALSE(valid2);
		EXPECT_TRUE(reason2.has_value());
		EXPECT_EQ(reason2, Reason::DISALLOWED_FIELD_SET);
	}
}
>>>>>>> 619decf1

}  // namespace<|MERGE_RESOLUTION|>--- conflicted
+++ resolved
@@ -769,8 +769,6 @@
 		EXPECT_EQ(reason, Reason::DISALLOWED_FIELD_SET);
 	}
 }
-<<<<<<< HEAD
-=======
 
 TEST_F(TestUMessageValidator, IsValid) {
 	{
@@ -891,6 +889,5 @@
 		EXPECT_EQ(reason2, Reason::DISALLOWED_FIELD_SET);
 	}
 }
->>>>>>> 619decf1
 
 }  // namespace